module MotherBrain
  # @author Justin Campbell <justin@justincampbell.me>
  # @author Jamie Winsor <jamie@vialstudios.com>
  #
  # Allows for MotherBrain clients to lock a chef resource. A mutex is created
  # with a type and name. Sending #lock to the mutex will then store a data bag
  # item with mutex, the requestor's client_name, and the current time. An
  # attempt to lock an already-locked mutex will fail if the lock is owned by
  # someone else, or succeed if the lock is owned by the current user.
  #
  # @example Creating a mutex and obtaining a lock
  #
  #   mutex = ChefMutex.new(chef_environment: "my_environment")
  #
  #   mutex.lock # => true
  #   # do stuff
  #   mutex.unlock # => true
  #
  # @example Running a block within an obtained lock
  #
  #   mutex = ChefMutex.new(chef_environment: "my_environment")
  #
  #   mutex.synchronize do
  #     # do stuff
  #   end
  #
  class ChefMutex
    include Celluloid
    include Celluloid::Notifications

    extend Forwardable

    DATA_BAG = "_motherbrain_locks_".freeze

    LOCK_TYPES = [
      :chef_environment
    ]

    attr_reader :type
    attr_reader :name

    attr_accessor :force
    attr_accessor :unlock_on_failure

    # @option options [#to_s] :chef_environment
    #   The name of the environment to lock
    # @option options [Boolean] :force (false)
    #   Force the lock to be written, even if it already exists.
    # @option options [Boolean] :unlock_on_failure (true)
    #   If false and the block raises an error, the lock will persist.
    def initialize(options = {})
      options = options.reverse_merge(
        force: false,
        unlock_on_failure: true
      )

<<<<<<< HEAD
      name = name.dup
      name.downcase!
      name.gsub! /[^\w]+/, "-" # dasherize
      name.gsub! /^-+|-+$/, "" # remove dashes from beginning/end
=======
      type, name = options.find { |key, value| LOCK_TYPES.include? key }
>>>>>>> d14ffa7b

      @type              = type
      @name              = name
      @force             = options[:force]
      @unlock_on_failure = options[:unlock_on_failure]
    end

    # @return [String]
    def data_bag_id
      result = to_s.dup

      result.downcase!
      result.gsub! /[^\w]+/, "-" # dasherize
      result.gsub! /^-+|-+$/, "" # remove dashes from beginning/end

      result
    end

    # @return [String]
    def to_s
      "#{type}:#{name}"
    end

    # Attempts to create a lock. Fails if the lock already exists.
    #
    # @return [Boolean]
    def lock
      return true if externally_testing?

      unless type
        raise InvalidLockType, "Must pass a valid lock type (#{LOCK_TYPES})"
      end

      MB.log.info "Locking #{to_s}"

      attempt_lock
    end

    # Obtains a lock, runs the block, and releases the lock when the block
    # completes. Raises a ResourceLocked error if the lock was unobtainable.
    # If the block raises an error, the resource is unlocked, unless
    # unlock_on_failure: true is passed in to the option hash.
    #
    # @raise [MotherBrain::ResourceLocked] if the lock is unobtainable
    #
    # @return [Boolean]
    def synchronize
      unless lock
        current_lock = read

        raise ResourceLocked,
          "Resource #{current_lock['id']} locked by #{current_lock['client_name']} since #{current_lock['time']}\n"
      end

      yield

      unlock
    rescue ResourceLocked
      raise
    rescue
      unlock if self.unlock_on_failure
      raise
    end

    # Attempts to unlock the lock. Fails if the lock doesn't exist, or if it is
    # held by someone else
    #
    # @return [Boolean]
    def unlock
      return true if externally_testing?

      MB.log.info "Unlocking #{to_s}"

      attempt_unlock
    end

    private

      # @return [Boolean]
      def attempt_lock
        unless self.force
          current_lock = read

          return current_lock["client_name"] == client_name if current_lock
        end

        write
      end

      # @return [Boolean]
      def attempt_unlock
        unless self.force
          current_lock = read

          return unless current_lock
          return unless current_lock["client_name"] == client_name
        end

        delete
      end

      # @return [String]
      def client_name
        Application.ridley.client_name
      end

      # @return [Ridley::ChainLink]
      def data_bag
        Application.ridley.data_bag
      end

      # Delete the lock from the data bag.
      #
      # @return [Boolean]
      def delete
        return true unless locks

        result = locks.delete(data_bag_id)

        Locks.manager.unregister(Actor.current)

        result
      rescue
        Locks.manager.register(Actor.current)
      end

      # Create our data bag if it doesn't already exist
      def ensure_data_bag_exists
        data_bag.create(name: DATA_BAG) unless locks
      end

      # To prevent tests on code that use locks from actually locking anything,
      # we provide the #externally_testing? method that reflects the status, and
      # we can stub it to return false if we actually want to test the locking
      # code.
      #
      # @return [Boolean]
      def externally_testing?
        ENV['RUBY_ENV'] == 'test'
      end

      # @return [Ridley::DBIChainLink] if the data bag exists
      # @return [nil] if it does not
      def locks
        result = data_bag.find(DATA_BAG)

        return unless result

        result.item
      end

      # Read the lock from the data bag.
      #
      # @return [Hash] if the lock exists
      # @return [nil] if it does not
      def read
        return unless locks

        result = locks.find(data_bag_id)

        result.to_hash if result
      end

      # Write the lock to the data bag.
      #
      # @return [Boolean]
      def write
        ensure_data_bag_exists

        result = locks.new(
          id: data_bag_id,
          type: type,
          name: name,
          client_name: client_name,
          time: Time.now
        ).save

        Locks.manager.register(Actor.current)

        result
      rescue
        Locks.manager.unregister(Actor.current)
      end
  end
end<|MERGE_RESOLUTION|>--- conflicted
+++ resolved
@@ -54,14 +54,7 @@
         unlock_on_failure: true
       )
 
-<<<<<<< HEAD
-      name = name.dup
-      name.downcase!
-      name.gsub! /[^\w]+/, "-" # dasherize
-      name.gsub! /^-+|-+$/, "" # remove dashes from beginning/end
-=======
       type, name = options.find { |key, value| LOCK_TYPES.include? key }
->>>>>>> d14ffa7b
 
       @type              = type
       @name              = name
