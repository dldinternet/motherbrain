--- conflicted
+++ resolved
@@ -4,15 +4,14 @@
     include MB::Job::States
 
     attr_reader :id
+
     attr_reader :result
-<<<<<<< HEAD
     attr_reader :state
     attr_reader :status
     attr_reader :type
-=======
+
     attr_reader :time_start
     attr_reader :time_end
->>>>>>> 81b27857
 
     # @param [Job] job
     def initialize(job)
@@ -53,18 +52,12 @@
     private
 
       def mass_assign(job)
-<<<<<<< HEAD
-        @result = job.result
-        @state  = job.state
-        @status = job.status
-        @type   = job.type
-=======
+        @result     = job.result
+        @state      = job.state
+        @status     = job.status
+        @time_end   = job.time_end
+        @time_start = job.time_start
         @type       = job.type
-        @state      = job.state
-        @result     = job.result
-        @time_start = job.time_start
-        @time_end   = job.time_end
->>>>>>> 81b27857
       end
   end
 end