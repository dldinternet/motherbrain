module MotherBrain
  module Bootstrap
    # @author Jamie Winsor <jamie@vialstudios.com>
    class Manager
      class << self
        # @raise [Celluloid::DeadActorError] if Bootstrap Manager has not been started
        #
        # @return [Celluloid::Actor(Bootstrap::Manager)]
        def instance
          Celluloid::Actor[:bootstrap_manager] or raise Celluloid::DeadActorError, "bootstrap manager not running"
        end

        # @param [Hash] options (Hash.new)
        #
        # @raise [ArgumentError] if any required option or value is missing or invalid
        def validate_options(options = {})
          missing = (REQUIRED_OPTS - options.keys)

          unless missing.empty?
            missing.collect! { |opt| "'#{opt}'" }
            raise ArgumentError, "Missing required option(s): #{missing.join(', ')}"
          end

          missing_values = options.slice(*REQUIRED_OPTS).select { |key, value| !value.present? }

          unless missing_values.empty?
            values = missing_values.keys.collect { |opt| "'#{opt}'" }
            raise ArgumentError, "Missing value for required option(s): '#{values.join(', ')}'"
          end

          unless File.exists?(options[:client_key])
            raise ArgumentError, "Chef Client key required for bootstrap and not found at: '#{options[:client_key]}'"
          end

          unless File.exists?(File.expand_path(options[:validator_path]))
            raise ArgumentError, "Chef Validator required for Bootstrap and not found at: '#{options[:validator_path]}'"
          end
        end
      end

      include Celluloid
      include MB::Logging
      include MB::Locks

      # Required options for {#bootstrap}
      REQUIRED_OPTS = [
        :server_url,
        :client_name,
        :client_key,
        :validator_client,
        :validator_path,
        :ssh
      ].freeze

      # Options given to {#bootstrap} to be passed to Ridley
      RIDLEY_OPT_KEYS = [
        :server_url,
        :client_name,
        :client_key,
        :organization,
        :validator_client,
        :validator_path,
        :encrypted_data_bag_secret_path,
        :thread_count,
        :ssl
      ].freeze

      def initialize
        log.info { "Bootstrap Manager starting..." }
      end

      # Bootstrap a collection of nodes described in the given manifest by performing
      # each {BootTask} in the proper order
      #
      # @param [Bootstrap::Manifest] manifest
      #   manifest of nodes and what they should become
      # @param [Bootstrap::Routine] routine
      #   routine to follow for the bootstrap process
      # @option options [Hash] :ssh
      #   * :user (String) a shell user that will login to each node and perform the bootstrap command on (required)
      #   * :password (String) the password for the shell user that will perform the bootstrap
      #   * :keys (Array, String) an array of keys (or a single key) to authenticate the ssh user with instead of a password
      #   * :timeout (Float) [5.0] timeout value for SSH bootstrap
      #   * :sudo (Boolean) [True] bootstrap with sudo
      # @option options [String] :server_url
      #   URL to the Chef API to bootstrap the target node(s) to (required)
      # @option options [String] :client_name
      #   name of the client used to authenticate with the Chef API (required)
      # @option options [String] :client_key
      #   filepath to the client's private key used to authenticate with the Chef API (requirec)
      # @option options [String] :organization
      #   the Organization to connect to. This is only used if you are connecting to
      #   private Chef or hosted Chef
      # @option options [String] :validator_client
      #   the name of the Chef validator client to use in bootstrapping (requirec)
      # @option options [String] :validator_path
      #   filepath to the validator used to bootstrap the node (required)
      # @option options [String] :encrypted_data_bag_secret_path (nil)
      #   filepath on your host machine to your organizations encrypted data bag secret
      # @option options [String] :environment ('_default')
      # @option options [Hash] :hints (Hash.new)
      #   a hash of Ohai hints to place on the bootstrapped node
      # @option options [String] :template ("omnibus")
      #   bootstrap template to use
      # @option options [String] :bootstrap_proxy (nil)
      #   URL to a proxy server to bootstrap through
      #
      # @raise [InvalidBootstrapManifest] if the given manifest does not pass validation
      # @raise [ArgumentError] if a required option is not given
      # @raise [MB::EnvironmentNotFound] if the target environment does not exist
      # @raise [MB::ChefConnectionError] if there was an error communicating to the Chef Server
      #
      # @return [Array<Hash>]
      #   an array containing hashes from each item in the task_queue. The hashes contain
      #   keys for bootstrapped node groups and values that are the Ridley::SSH::ResultSet
      #   which contains the result of bootstrapping each node.
      #
      # @example
      #   bootstrap(manifest, routine, options) => [
      #     {
      #       instance_type: "m1.large",
      #       public_hostname: "euca-10-20-37-146.eucalyptus.cloud.riotgames.com"
      #     },
      #     {
      #       instance_type: "m1.large",
      #       public_hostname: "euca-10-20-37-134.eucalyptus.cloud.riotgames.com"
      #     }
      #   ]
      #
      def bootstrap(environment, manifest, routine, options = {})
        self.class.validate_options(options)
        manifest.validate!(routine)

        responses  = Array.new
        task_queue = routine.task_queue.dup

        unless Application.ridley.environment.find(environment)
          raise EnvironmentNotFound, "Environment: '#{environment}' not found on '#{Application.ridley.server_url}'"
        end

        log.info { "Starting bootstrap of nodes on: #{environment}" }

        chef_synchronize(chef_environment: environment, force: options[:force]) do
          until task_queue.empty?
            responses.push concurrent_bootstrap(manifest, task_queue.shift, options.except(*RIDLEY_OPT_KEYS))
          end
        end

        log.info { "Bootstrap finished for nodes on: #{environment}" }
        responses
      rescue Faraday::Error::ClientError, Ridley::Errors::RidleyError => e
        raise ChefConnectionError, "Could not connect to Chef server '#{Application.ridley.server_url}': #{e}"
      end

      def finalize
        log.info { "Bootstrap Manager stopping..." }
      end

      private

        # Concurrently bootstrap a grouped collection of nodes from a manifest and return
        # their results. This function will block until all nodes have finished
        # bootstrapping.
        #
        # @param [Bootstrap::Manifest] manifest
        #   a hash where the keys are node group names and the values are arrays of hostnames
        # @param [BootTask, Array<BootTask>] boot_tasks
        #   a hash where the keys are node group names and the values are arrays of hostnames
        # @option options [String] :environment ('_default')
        # @option options [Hash] :hints (Hash.new)
        #   a hash of Ohai hints to place on the bootstrapped node
        # @option options [String] :template ("omnibus")
        #   bootstrap template to use
        # @option options [String] :bootstrap_proxy (nil)
        #   URL to a proxy server to bootstrap through
        #
        # @return [Hash]
        #   a hash where keys are group names and their values are their Ridley::SSH::ResultSet
        def concurrent_bootstrap(manifest, boot_tasks, options = {})
          workers = Array.new
          workers = Array(boot_tasks).collect do |boot_task|
            nodes = manifest[boot_task.id]
            worker_options = options.merge(
              run_list: boot_task.group.run_list,
              attributes: boot_task.group.chef_attributes
            )
<<<<<<< HEAD
            
            Worker.new(boot_task.id, nodes, worker_options)
=======

            Worker.new(boot_task.id, nodes, chef_conn, worker_options)
<<<<<<< HEAD
>>>>>>> remove-trailing-whitespace
=======
>>>>>>> master
>>>>>>> 43cae120
          end

          futures = workers.collect do |worker|
            [
              worker.group_id,
              worker.future.run
            ]
          end

          {}.tap do |response|
            futures.each do |group_id, future|
              response[group_id] = future.value
            end
          end
        ensure
          workers.map { |worker| worker.terminate if worker.alive? }
        end
    end
  end
end<|MERGE_RESOLUTION|>--- conflicted
+++ resolved
@@ -184,17 +184,8 @@
               run_list: boot_task.group.run_list,
               attributes: boot_task.group.chef_attributes
             )
-<<<<<<< HEAD
-            
+
             Worker.new(boot_task.id, nodes, worker_options)
-=======
-
-            Worker.new(boot_task.id, nodes, chef_conn, worker_options)
-<<<<<<< HEAD
->>>>>>> remove-trailing-whitespace
-=======
->>>>>>> master
->>>>>>> 43cae120
           end
 
           futures = workers.collect do |worker|
