--- conflicted
+++ resolved
@@ -5,12 +5,8 @@
     Class.new do
       include Celluloid
 
-<<<<<<< HEAD
       attr_reader :id, :type, :state, :status, :result
-=======
-      attr_reader :id, :type, :state, :result
       attr_reader :time_start, :time_end
->>>>>>> 81b27857
 
       @id = 1
       @type = 'fake'
