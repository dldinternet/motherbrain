--- conflicted
+++ resolved
@@ -158,13 +158,8 @@
     context "when the environment option is nil" do
       before { options[:environment] = nil }
 
-<<<<<<< HEAD
-      it "aborts with a MB::ArgumentError" do
-        subject.should_receive(:abort).with( kind_of(MB::ArgumentError) )
-=======
       it "sets the job to failure" do
         job.should_receive(:report_failure)
->>>>>>> 51002312
         run
       end
     end
