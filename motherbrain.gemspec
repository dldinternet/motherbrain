# -*- encoding: utf-8 -*-
require File.expand_path('../lib/mb/version', __FILE__)

Gem::Specification.new do |s|
  s.authors       = [
    "Jamie Winsor",
    "Jesse Howarth",
    "Justin Campbell",
    "Michael Ivey"
  ]
  s.email         = [
    "reset@riotgames.com",
    "jhowarth@riotgames.com",
    "justin.campbell@riotgames.com",
    "michael.ivey@riotgames.com"
  ]
  s.description   = %q{An orchestrator for Chef}
  s.summary       = s.description
  s.homepage      = "https://github.com/RiotGames/motherbrain"
  s.license       = "Apache 2.0"

  s.files         = `git ls-files`.split($\)
  s.executables   = s.files.grep(%r{^bin/}).map{ |f| File.basename(f) }
  s.test_files    = s.files.grep(%r{^(spec|features)/})
  s.name          = "motherbrain"
  s.require_paths = ["lib"]
  s.version       = MotherBrain::VERSION
  s.required_ruby_version = ">= 1.9.3"

  s.add_runtime_dependency 'celluloid', '~> 0.13.0'
  s.add_runtime_dependency 'celluloid-io', '= 0.13.0'
  s.add_runtime_dependency 'dcell', '~> 0.13.0'
  s.add_runtime_dependency 'reel', '>= 0.3.0'
  s.add_runtime_dependency 'grape', '>= 0.3.2'
  s.add_runtime_dependency 'net-ssh'
  s.add_runtime_dependency 'net-sftp'
  s.add_runtime_dependency 'solve', '>= 0.4.1'
<<<<<<< HEAD
  s.add_runtime_dependency 'ridley', '= 0.11.0.rc1'
=======
  s.add_runtime_dependency 'ridley', '~> 0.10.1'
>>>>>>> b57ad0a4
  s.add_runtime_dependency 'chozo', '~> 0.6.0'
  s.add_runtime_dependency 'activesupport'
  s.add_runtime_dependency 'thor', '~> 0.18.0'
  s.add_runtime_dependency 'faraday'
  s.add_runtime_dependency 'ef-rest', '>= 0.1.0'
  s.add_runtime_dependency 'activesupport'
  s.add_runtime_dependency 'multi_json'
  s.add_runtime_dependency 'fog', '~> 1.10.0'
end<|MERGE_RESOLUTION|>--- conflicted
+++ resolved
@@ -35,11 +35,7 @@
   s.add_runtime_dependency 'net-ssh'
   s.add_runtime_dependency 'net-sftp'
   s.add_runtime_dependency 'solve', '>= 0.4.1'
-<<<<<<< HEAD
   s.add_runtime_dependency 'ridley', '= 0.11.0.rc1'
-=======
-  s.add_runtime_dependency 'ridley', '~> 0.10.1'
->>>>>>> b57ad0a4
   s.add_runtime_dependency 'chozo', '~> 0.6.0'
   s.add_runtime_dependency 'activesupport'
   s.add_runtime_dependency 'thor', '~> 0.18.0'
