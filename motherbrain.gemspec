--- conflicted
+++ resolved
@@ -47,11 +47,8 @@
   s.add_runtime_dependency 'activesupport'
   s.add_runtime_dependency 'thor', '~> 0.18.0'
   s.add_runtime_dependency 'faraday'
-<<<<<<< HEAD
-=======
   s.add_runtime_dependency 'faraday_middleware'
   s.add_runtime_dependency 'ef-rest', '>= 0.1.0'
->>>>>>> 35747cda
   s.add_runtime_dependency 'activesupport'
   s.add_runtime_dependency 'multi_json'
   s.add_runtime_dependency 'fog', '~> 1.10.0'
